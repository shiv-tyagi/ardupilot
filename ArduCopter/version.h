#pragma once

#ifndef FORCE_VERSION_H_INCLUDE
#error version.h should never be included directly. You probably want to include AP_Common/AP_FWVersion.h
#endif

#include "ap_version.h"

<<<<<<< HEAD
#define THISFIRMWARE "ArduCopter V4.0.6-rc1-tmrs"
=======
#define THISFIRMWARE "ArduCopter V4.0.6-rc2"
>>>>>>> c3d31b0c

// the following line is parsed by the autotest scripts
#define FIRMWARE_VERSION 4,0,6,FIRMWARE_VERSION_TYPE_BETA

#define FW_MAJOR 4
#define FW_MINOR 0
#define FW_PATCH 6
#define FW_TYPE FIRMWARE_VERSION_TYPE_BETA<|MERGE_RESOLUTION|>--- conflicted
+++ resolved
@@ -6,11 +6,7 @@
 
 #include "ap_version.h"
 
-<<<<<<< HEAD
-#define THISFIRMWARE "ArduCopter V4.0.6-rc1-tmrs"
-=======
-#define THISFIRMWARE "ArduCopter V4.0.6-rc2"
->>>>>>> c3d31b0c
+#define THISFIRMWARE "ArduCopter V4.0.6-rc2-tmrs"
 
 // the following line is parsed by the autotest scripts
 #define FIRMWARE_VERSION 4,0,6,FIRMWARE_VERSION_TYPE_BETA
