--- conflicted
+++ resolved
@@ -1,9 +1,5 @@
 #!/bin/tcsh -f
-<<<<<<< HEAD
+setenv MASTER_DRONE 1
 #python3 ../Tools/autotest/sim_vehicle.py --map --console -L Moab –instance 2
-python3 ../Tools/autotest/sim_vehicle.py --map --console -L Moab
-=======
-setenv MASTER_DRONE 1
 python3 ../Tools/autotest/sim_vehicle.py --map --console -L Moab –instance 2
->>>>>>> 227c84c3
-#output add <ip-address>:14551
+#output add <ip-address>:14551